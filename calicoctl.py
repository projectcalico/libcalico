--- conflicted
+++ resolved
@@ -59,11 +59,8 @@
 docker = sh.Command._create('docker')
 modprobe = sh.Command._create('modprobe')
 grep = sh.Command._create('grep')
-<<<<<<< HEAD
 sysctl = sh.Command._create("sysctl")
 
-=======
->>>>>>> 9bc922d7
 mkdir_p = mkdir.bake('-p')
 
 DEFAULT_IPV4_POOL = IPNetwork("192.168.0.0/16")
@@ -77,99 +74,6 @@
     :param container_name: The partial ID or name of the container.
     :return: The container info array
     """
-<<<<<<< HEAD
-    An etcd client that exposes high level Calico operations needed by the calico CLI.
-    """
-
-    def __init__(self):
-        etcd_authority = os.getenv(ETCD_AUTHORITY_ENV, ETCD_AUTHORITY_DEFAULT)
-        (host, port) = etcd_authority.split(":", 1)
-        self.etcd_client = etcd.Client(host=host, port=int(port))
-
-    def create_host(self, bird_ip, bird6_ip):
-        """
-        Create a new Calico host.
-
-        :param bird_ip: The IP address BIRD should listen on.
-        :param bird6_ip: The IP address BIRD6 should listen on.
-        :return: nothing.
-        """
-        host_path = HOST_PATH % {"hostname": hostname}
-        # Set up the host
-        self.etcd_client.write(host_path + "bird_ip", bird_ip)
-        self.etcd_client.write(host_path + "bird6_ip", bird6_ip)
-        workload_dir = host_path + "workload"
-        try:
-            self.etcd_client.read(workload_dir)
-        except KeyError:
-            # Didn't exist, create it now.
-            self.etcd_client.write(workload_dir, None, dir=True)
-        return
-
-    def remove_host(self):
-        """
-        Remove a Calico host.
-        :return: nothing.
-        """
-        host_path = HOST_PATH % {"hostname": hostname}
-        try:
-            self.etcd_client.delete(host_path, dir=True, recursive=True)
-        except KeyError:
-            pass
-
-    def set_master(self, ip):
-        """
-        Record the IP address of the Calico Master.
-        :param ip: The IP address to reach Calico Master.
-        :return: nothing.
-        """
-        # update the master IP
-        self.etcd_client.write(MASTER_IP_PATH, ip)
-
-    def remove_master(self):
-        """
-        Record the IP address of the Calico Master.
-        :return: nothing.
-        """
-        try:
-            self.etcd_client.delete(MASTER_PATH)
-        except KeyError:
-            pass
-
-    def get_master(self):
-        """
-        Get the IP address of the Calico Master
-        :return: The IP address to reach Calico Master or None if it can't be found.
-        """
-        try:
-            return self.etcd_client.get(MASTER_IP_PATH).value
-        except KeyError:
-            return None
-
-    def get_ip_pools(self, version):
-        """
-        Get the configured IP pools.
-
-        :param version: "v4" for IPv4, "v6" for IPv6
-        :return: List of netaddr.IPNetwork IP pools.
-        """
-        assert version in ("v4", "v6")
-        return self._get_ip_pools_with_keys(version).keys()
-
-    def _get_ip_pools_with_keys(self, version):
-        """
-        Get configured IP pools with their etcd keys.
-
-        :param version: "v4" for IPv4, "v6" for IPv6
-        :return: dict of {<IPNetwork>: <etcd key>} for the pools.
-        """
-        pool_path = IP_POOLS_PATH % {"version": version}
-        try:
-            nodes = self.etcd_client.read(pool_path).children
-        except KeyError:
-            # Path doesn't exist.  Interpret as no configured pools.
-            return {}
-=======
     docker_client = pydocker.Client(version="1.16")
     try:
         info = docker_client.inspect_container(container_name)
@@ -177,7 +81,6 @@
         if e.response.status_code == 404:
             # Re-raise as a key error for consistency.
             raise KeyError("Container %s was not found." % container_name)
->>>>>>> 9bc922d7
         else:
             raise
     return info
@@ -186,35 +89,11 @@
     """
     Get the full container ID from a partial ID or name.
 
-<<<<<<< HEAD
-    def __init__(self):
-        self.docker_client = pydocker.Client(base_url='unix://var/run/docker.sock',
-                                             version="1.16")
-
-    def get_container_id(self, container_name):
-        """
-        Get the full container ID from a partial ID or name.
-
-        :param container_name: The partial ID or name of the container.
-        :return: The container ID as a string.
-        """
-
-        try:
-            info = self.docker_client.inspect_container(container_name)
-        except pydocker.errors.APIError as e:
-            if e.response.status_code == 404:
-                # Re-raise as a key error for consistency.
-                raise KeyError("Container %s was not found." % container_name)
-            else:
-                raise
-        return info["Id"]
-=======
     :param container_name: The partial ID or name of the container.
     :return: The container ID as a string.
     """
     info = get_container_info(container_name)
     return info["Id"]
->>>>>>> 9bc922d7
 
 
 class ConfigError(Exception):
@@ -471,17 +350,10 @@
     try:
         print(docker("exec", "calico-node", "/bin/bash",  "-c", "echo show protocols | birdc -s "
                                                             "/etc/service/bird/bird.ctl"))
+        print(docker("exec", "calico-node", "/bin/bash",  "-c", "echo show protocols | birdc6 -s "
+                                                                "/etc/service/bird6/bird6.ctl"))
     except Exception:
         print "Couldn't collect BGP Peer information"
-
-<<<<<<< HEAD
-    print(docker("exec", "calico-node", "/bin/bash",  "-c", "echo show protocols | birdc -s "
-                                                            "/etc/service/bird/bird.ctl"))
-    print(docker("exec", "calico-node", "/bin/bash",  "-c", "echo show protocols | birdc6 -s "
-                                                            "/etc/service/bird6/bird6.ctl"))
-=======
-
->>>>>>> 9bc922d7
 
 
 def reset():
