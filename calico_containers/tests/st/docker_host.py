--- conflicted
+++ resolved
@@ -4,12 +4,8 @@
 from subprocess import check_output, CalledProcessError
 from calico_containers.tests.st import utils
 
-<<<<<<< HEAD
 from utils import get_ip, retry_until_success
-=======
-from utils import get_ip, delete_container, retry_until_success
 from workload import Workload
->>>>>>> 246087ef
 
 
 CALICO_DRIVER_SOCK = "/usr/share/docker/plugins/calico.sock"
@@ -27,8 +23,16 @@
         # cleaned up.  If not used as a context manager, users of this object
         self._cleaned = False
 
-<<<<<<< HEAD
         if dind:
+            # Since `calicoctl node` doesn't fix ipv6 forwarding and module
+            # loading, we must manually fix it
+            # try:
+            #     self.calicoctl("checksystem --fix 2>&1")
+            # except CalledProcessError as err:
+            #     print "%s \nReturned: %s\nRC: %d\n" % (err.cmd,
+            #                                            err.output,
+            #                                            err.returncode)
+
             docker.rm("-f", self.name, _ok_code=[0, 1])
             pwd = sh.pwd().stdout.rstrip()
             docker.run("--privileged", "-v", pwd+":/code", "--name", self.name,
@@ -36,10 +40,10 @@
             self.ip = docker.inspect("--format", "{{ .NetworkSettings.IPAddress }}",
                                      self.name).stdout.rstrip()
 
-            ip6 = docker.inspect("--format", "{{ .NetworkSettings.GlobalIPv6Address }}",
-                                 self.name).stdout.rstrip()
-            # TODO: change this hardcoding when we set up IPv6 for hosts
-            self.ip6 = ip6 or "fd80:24e2:f998:abcd::1"
+            self.ip6 = docker.inspect("--format",
+                                      "{{ .NetworkSettings."
+                                      "GlobalIPv6Address }}",
+                                      self.name).stdout.rstrip()
 
             # Make sure docker is up
             docker_ps = partial(self.execute, "docker ps")
@@ -48,22 +52,6 @@
                          "docker load --input /code/calico_containers/busybox.tar")
         else:
             self.ip = utils.get_ip()
-=======
-        # Since `calicoctl node` doesn't fix ipv6 forwarding and module loading, we must manually fix it
-        self.calicoctl("checksystem --fix")
-
-        self.ip = docker.inspect("--format", "{{ .NetworkSettings.IPAddress }}",
-                                 self.name).stdout.rstrip()
-
-        self.ip6 = docker.inspect("--format", "{{ .NetworkSettings.GlobalIPv6Address }}",
-                             self.name).stdout.rstrip()
-
-        # Make sure docker is up
-        docker_ps = partial(self.execute, "docker ps")
-        retry_until_success(docker_ps, ex_class=ErrorReturnCode)
-        self.execute("docker load --input /code/calico_containers/calico-node.tar")
-        self.execute("docker load --input /code/calico_containers/busybox.tar")
->>>>>>> 246087ef
 
         if start_calico:
             self.start_calico_node()
@@ -84,17 +72,14 @@
         return check_output(command, shell=True)
 
     def calicoctl(self, command, **kwargs):
-<<<<<<< HEAD
+        """
+        Convenience function for abstracting away calling the calicoctl
+        command.
+        """
         if self.dind:
             calicoctl = "/code/dist/calicoctl %s"
         else:
             calicoctl = "dist/calicoctl %s"
-=======
-        """
-        Convenience function for abstracting away calling the calicoctl command.
-        """
-        calicoctl = "/code/dist/calicoctl %s"
->>>>>>> 246087ef
         return self.execute(calicoctl % command, **kwargs)
 
     def start_calico_node(self):
@@ -170,15 +155,10 @@
         Docker containers running on the system.
         :return:
         """
-<<<<<<< HEAD
         assert self._cleaned
-=======
-        powerstrip = partial(self.execute, "docker ps", use_powerstrip=True)
-        retry_until_success(powerstrip, ex_class=ErrorReturnCode)
 
-    def create_workload(self, name, ip=None, image="busybox", use_powerstrip=True):
+    def create_workload(self, name, ip=None, image="busybox", network=None):
         """
         Create a workload container inside this host container.
         """
-        return Workload(self, name, ip=ip, image=image, use_powerstrip=use_powerstrip)
->>>>>>> 246087ef
+        return Workload(self, name, ip=ip, image=image, network=network)